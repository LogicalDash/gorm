# This file is part of gorm, an object relational mapper for versioned graphs.
# Copyright (C) 2014 Zachary Spector.
import networkx
from networkx.exception import NetworkXError
from collections import MutableMapping, defaultdict
<<<<<<< HEAD
=======
from operator import attrgetter
>>>>>>> 29d874d0
from .xjson import (
    JSONWrapper,
    JSONListWrapper,
    JSONReWrapper,
    JSONListReWrapper
)


def getatt(attribute_name):
    """An easy way to make an alias"""
    return property(attrgetter(attribute_name))


class NeatMapping(MutableMapping):
    def clear(self):
        """Delete everything"""
        for k in list(self.keys()):
            del self[k]

    def __repr__(self):
        return "{}(graph{}, data {})".format(self.__class__.__name__, self.graph.name, repr(dict(self)))

    def update(self, other):
        """Version of ``update`` that doesn't clobber the database so much"""
        iteratr = (
            other.iteritems
            if hasattr(other, 'iteritems')
            else other.items
        )
        for (k, v) in iteratr():
            if (
                    k not in self or
                    self[k] != v
            ):
                self[k] = v


class AbstractEntityMapping(NeatMapping):
<<<<<<< HEAD
    def _iter_keys_db(self):
        """Return a list of keys from the database (not the cache)."""
        raise NotImplementedError

    def _iter_keys_cache(self):
=======
    _contains_cache = defaultdict(dict)
    @property
    def _cache(self):
        """Return a dictionary of dictionaries in which to cache myself by branch and rev."""
        raise NotImplementedError

    @property
    def gorm(self):
        return self.graph.gorm

    def _keys(self):
        """Return a list of keys from the database (not the cache)."""
>>>>>>> 29d874d0
        raise NotImplementedError

    def _get_db(self, key):
        """Return a value of a key from the database (not the cache)."""
        raise NotImplementedError

    def _get_cache(self, key):
        raise NotImplementedError

    def _set_db(self, key, value):
        """Set a value for a key in the database (not the cache)."""
        raise NotImplementedError

    def _set_cache(self, key, value):
        raise NotImplementedError

    def _del_db(self, key):
        """Delete a key from the database (not the cache)."""
        raise NotImplementedError

    def _del_cache(self, key):
        self._set_cache(key, None)

    def __iter__(self):
<<<<<<< HEAD
        if self.gorm.caching:
            return self._iter_keys_cache()
        return self._iter_keys_db()
=======
        """Iterate over the keys that are set"""
        if self.gorm.caching:
            for k in self._cache:
                for (branch, rev) in self.gorm._active_branches():
                    if branch not in self._cache[k]:
                        continue
                    try:
                        v = self._cache[k][self.gorm.branch][self.gorm.rev] \
                          = self._contains_cache[id(self)][(k, self.gorm.branch, self.gorm.rev)] \
                          = self._cache[k][branch][rev]
                        if v is not None:
                            yield k
                        break
                    except KeyError:
                        continue
            return
        seen = set()
        for (branch, rev) in self.gorm._active_branches():
            for k in self._keys():
                if k not in seen:
                    yield k
                seen.add(k)

    def __contains__(self, k):
        """Do I have a value for this key right now?"""
        if self.gorm.caching:
            if (k, self.gorm.branch, self.gorm.rev) in self._contains_cache[id(self)]:
                return self._contains_cache[id(self)][(k, self.gorm.branch, self.gorm.rev)] is not None
            for (branch, rev) in self.gorm._active_branches():
                if branch not in self._cache[k]:
                    continue
                try:
                    ret = self._contains_cache[(k, self.gorm.branch, self.gorm.rev)] = self._cache[k][self.gorm.branch][self.gorm.rev] = self._cache[k][branch][rev]
                    return ret is not None
                except KeyError:
                    continue
            return False
        return self._get(k) is not None
>>>>>>> 29d874d0

    def __len__(self):
        """Number of set keys"""
        n = 0
        for k in iter(self):
            n += 1
        return n

    def __getitem__(self, key):
        """If key is 'graph', return myself as a dict, else get the present
        value of the key and return that

        """
        def wrapval(v):
            if isinstance(v, list):
                if self.gorm.caching:
                    return JSONListReWrapper(self, key, v)
                return JSONListWrapper(self, key)
            elif isinstance(v, dict):
                if self.gorm.caching:
                    return JSONReWrapper(self, key, v)
                return JSONWrapper(self, key)
            else:
                return v

        if self.gorm.caching:
<<<<<<< HEAD
            return wrapval(self._get_cache(key))
=======
            if (key, self.gorm.branch, self.gorm.rev) in self._contains_cache[id(self)]:
                ret = self._contains_cache[id(self)][(key, self.gorm.branch, self.gorm.rev)]
                if ret is None:
                    raise KeyError
                return wrapval(ret)
            for (branch, rev) in self.gorm._active_branches():
                if branch not in self._cache[key    ]:
                    continue
                try:
                    r = self._contains_cache[id(self)][(key, self.gorm.branch, self.gorm.rev)] = self._cache[key][self.gorm.branch][self.gorm.rev] = self._cache[key][branch][rev]
                except KeyError:
                    continue
                if r is None:
                    raise KeyError("key {} is not set now".format(key))
                return wrapval(r)
            raise KeyError("key {} is not set, ever".format(key))
>>>>>>> 29d874d0
        return wrapval(self._get(key))

    def __setitem__(self, key, value):
        """Set key=value at the present branch and revision"""
        if value is None:
            raise ValueError("gorm uses None to indicate that a key's been deleted")
        self._set_db(key, value)
        if self.gorm.caching:
<<<<<<< HEAD
            self._set_cache(key, value)
 
=======
            self._cache[key][self.gorm.branch][self.gorm.rev] = self._contains_cache[id(self)][(key, self.gorm.branch, self.gorm.rev)] = value

>>>>>>> 29d874d0
    def __delitem__(self, key):
        """Indicate that the key has no value at this time"""
        self._del_db(key)
        if self.gorm.caching:
<<<<<<< HEAD
            self._set_cache(key, None)
=======
            self._contains_cache[id(self)][(key, self.gorm.branch, self.gorm.rev)] = self._cache[key][self.gorm.branch][self.gorm.rev] = None
>>>>>>> 29d874d0


class GraphMapping(AbstractEntityMapping):
    """Mapping for graph attributes"""
<<<<<<< HEAD
=======
    @property
    def _cache(self):
        return self.gorm._graph_val_cache[self.graph.name]
>>>>>>> 29d874d0
    def __init__(self, graph):
        """Initialize private dict and store pointers to the graph and ORM"""
        self.graph = graph

    def _iter_keys_db(self):
        """Return keys from the database"""
        return iter(self.gorm.db.graph_val_keys(
                self.graph.name,
                self.gorm.branch,
                self.gorm.rev
        ))

    def _iter_keys_cache(self):
        return self.gorm._graph_val_cache.iter_entity_keys(
            self.graph.name, self.gorm.branch, self.gorm.rev
        )

    def _get_db(self, key):
        """Just load value from database and return"""
        return self.gorm.db.graph_val_get(
            self.graph.name,
            key,
            self.gorm.branch,
            self.gorm.rev
        )

    def _get_cache(self, key):
        return self.gorm._graph_val_cache.retrieve(
            self.graph.name, key, self.gorm.branch, self.gorm.rev
        )
    _get = _get_cache

    def _set_db(self, key, value):
        """Set key=value in the database (not the cache)"""
        self.gorm.db.graph_val_set(
            self.graph.name,
            key,
            self.gorm.branch,
            self.gorm.rev,
            value
        )

    def _set_cache(self, key, value):
        """Set key=value in gorm's _graph_val_cache"""
        self.gorm._graph_val_cache.store(
            self.graph.name, key, self.gorm.branch, self.gorm.rev, value
        )

    def _del_db(self, key):
        """Delete the value from the database (not the cache)"""
        self.gorm.db.graph_val_del(
            self.graph.name,
            key,
            self.gorm.branch,
            self.gorm.rev
        )


class Node(AbstractEntityMapping):
    """Mapping for node attributes"""

    def __init__(self, graph, node):
        """Store name and graph"""
        self.graph = graph
        self.node = node

    def _iter_keys_db(self):
        return self.gorm.db.node_val_keys(
            self.graph.name,
            self.node,
            self.gorm.branch,
            self.gorm.rev
        )

    def _iter_keys_cache(self):
        return self.gorm._node_val_cache.iter_entity_keys(
            self.graph.name, self.node, self.gorm.branch, self.gorm.rev
        )

    def _get_db(self, key):
        return self.gorm.db.node_val_get(
            self.graph.name,
            self.node,
            key,
            self.gorm.branch,
            self.gorm.rev
        )

    def _get_cache(self, key):
        return self.gorm._node_val_cache.retrieve(
            self.graph.name, self.node, key, self.gorm.branch, self.gorm.rev
        )

    def _set_db(self, key, value):
        self.gorm.db.node_val_set(
            self.graph.name,
            self.node,
            key,
            self.gorm.branch,
            self.gorm.rev,
            value
        )

    def _set_cache(self, key, value):
        self.gorm._node_val_cache.store(
            self.graph.name,
            self.node,
            key,
            self.gorm.branch,
            self.gorm.rev,
            value
        )

    def _del_db(self, key):
        self.gorm.db.node_val_del(
            self.graph.name,
            self.node,
            key,
            self.gorm.branch,
            self.gorm.rev
        )


class Edge(AbstractEntityMapping):
    """Mapping for edge attributes"""
    def __init__(self, graph, nodeA, nodeB, idx=0):
        """Store the graph, the names of the nodes, and the index.

        For non-multigraphs the index is always 0.

        """
        self.graph = graph
        self.nodeA = nodeA
        self.nodeB = nodeB
        self.idx = idx

    def _iter_keys_db(self):
        return self.gorm.db.edge_val_keys(
            self.graph.name,
            self.nodeA,
            self.nodeB,
            self.idx,
            self.gorm.branch,
            self.gorm.rev
        )

    def _iter_keys_cache(self):
        return self.gorm._edge_val_cache.iter_entity_keys(
            self.graph.name,
            self.nodeA,
            self.nodeB,
            self.idx,
            self.gorm.branch,
            self.gorm.rev
        )

    def _get_db(self, key):
        return self.gorm.db.edge_val_get(
            self.graph.name,
            self.nodeA,
            self.nodeB,
            self.idx,
            key,
            self.gorm.branch,
            self.gorm.rev
        )

    def _get_cache(self, key):
        return self.gorm._edge_val_cache.retrieve(
            self.graph.name,
            self.nodeA,
            self.nodeB,
            self.idx,
            key,
            self.gorm.branch,
            self.gorm.rev
        )

    def _set_db(self, key, value):
        self.gorm.db.edge_val_set(
            self.graph.name,
            self.nodeA,
            self.nodeB,
            self.idx,
            key,
            self.gorm.branch,
            self.gorm.rev,
            value
        )

    def _set_cache(self, key, value):
        self.gorm._edge_val_cache.store(
            self.graph.name,
            self.nodeA,
            self.nodeB,
            self.idx,
            key,
            self.gorm.branch,
            self.gorm.rev,
            value
        )

    def _del_db(self, key):
        self.gorm.db.edge_val_del(
            self.graph.name,
            self.nodeA,
            self.nodeB,
            self.idx,
            key,
            self.gorm.branch,
            self.gorm.rev
        )


class GraphNodeMapping(NeatMapping):
    """Mapping for nodes in a graph"""
    def __init__(self, graph):
        self.graph = graph
        self.gorm = graph.gorm

    def __iter__(self):
        """Iterate over the names of the nodes"""
        for node in self.graph.nodes():
            yield node

    def __contains__(self, node):
        """Return whether the node exists presently"""
        if self.gorm.caching:
<<<<<<< HEAD
            return self.gorm._nodes_cache.contains_entity(
                self.graph.name, node, self.gorm.branch, self.gorm.rev
            )
=======
            try:
                cache = self.gorm._nodes_cache[self.graph.name][node]
            except KeyError:
                return False
            for (branch, rev) in self.gorm._active_branches():
                if branch not in cache:
                    continue
                try:
                    ret = cache[self.gorm.branch][self.gorm.rev] = cache[branch][rev]
                    return ret
                except KeyError:
                    continue
            return False
>>>>>>> 29d874d0
        return self.gorm.db.node_exists(
            self.graph.name,
            node,
            self.gorm.branch,
            self.gorm.rev
        )

    def __len__(self):
        """How many nodes exist right now?"""
        n = 0
        for node in iter(self):
            n += 1
        return n

    def __getitem__(self, node):
        """If the node exists at present, return it, else throw KeyError"""
        if node not in self:
            raise KeyError("Node doesn't exist")
        return Node(self.graph, node)

    def __setitem__(self, node, dikt):
        """Only accept dict-like values for assignment. These are taken to be
        dicts of node attributes, and so, a new GraphNodeMapping.Node
        is made with them, perhaps clearing out the one already there.

        """
        self.gorm.db.exist_node(
            self.graph.name,
            node,
            self.gorm.branch,
            self.gorm.rev,
            True
        )
        n = Node(self.graph, node)
        n.clear()
        n.update(dikt)
        if self.gorm.caching:
            self.gorm._nodes_cache.store(
                self.graph.name,
                node,
                self.gorm.branch,
                self.gorm.rev,
                True
            )

    def __delitem__(self, node):
        """Indicate that the given node no longer exists"""
        if node not in self:
            raise KeyError("No such node")
        self.gorm.db.exist_node(
            self.graph.name,
            node,
            self.gorm.branch,
            self.gorm.rev,
            False
        )
        if self.gorm.caching:
            self.gorm._nodes_cache.store(
                self.graph.name,
                node,
                self.gorm.branch,
                self.gorm.rev,
                False
            )

    def __eq__(self, other):
        """Compare values cast into dicts.

        As I serve the custom Node class, rather than dicts like
        networkx normally would, the normal comparison operation would
        not let you compare my nodes with regular networkx
        nodes-that-are-dicts. So I cast my nodes into dicts for this
        purpose, and cast the other argument's nodes the same way, in
        case it is a gorm graph.

        """
        if not hasattr(other, 'keys'):
            return False
        if self.keys() != other.keys():
            return False
        for k in self.keys():
            if dict(self[k]) != dict(other[k]):
                return False
        return True


class GraphEdgeMapping(NeatMapping):
    """Provides an adjacency mapping and possibly a predecessor mapping
    for a graph.

    """
<<<<<<< HEAD
    def __init__(self, graph):
        """Store the graph"""
        self.graph = graph
        self.gorm = graph.gorm
        self._cache = {}
=======
    _metacache = defaultdict(dict)

    @property
    def _cache(self):
        return self._metacache[id(self)]

    @property
    def gorm(self):
        return self.graph.gorm
>>>>>>> 29d874d0

    def __eq__(self, other):
        """Compare dictified versions of the edge mappings within me.

        As I serve custom Predecessor or Successor classes, which
        themselves serve the custom Edge class, I wouldn't normally be
        comparable to a networkx adjacency dictionary. Converting
        myself and the other argument to dicts allows the comparison
        to work anyway.

        """
        if not hasattr(other, 'keys'):
            return False
        if self.keys() != other.keys():
            return False
        for k in self.keys():
            if dict(self[k]) != dict(other[k]):
                return False
        return True

    def __iter__(self):
        return iter(self.graph.node)


class AbstractSuccessors(GraphEdgeMapping):
<<<<<<< HEAD
    _metacache = defaultdict(dict)
    @property
    def _cache(self):
        return self._metacache[(self.graph.name, self.nodeA)]
=======
    graph = getatt('container.graph')
    gorm = getatt('container.graph.gorm')
    _metacache = defaultdict(dict)

    @property
    def _cache(self):
        return self._metacache[id(self)]
>>>>>>> 29d874d0

    def __init__(self, container, nodeA):
        """Store container and node"""
        self.container = container
        self.nodeA = nodeA

    def __iter__(self):
        """Iterate over node IDs that have an edge with my nodeA"""
        if self.gorm.caching:
<<<<<<< HEAD
            return self.gorm._edges_cache.iter_entities(
                self.graph.name,
                self.nodeA,
                self.gorm.branch,
                self.gorm.rev
            )
=======
            cache = self.gorm._edges_cache[self.graph.name][self.nodeA]
            for nodeB in cache:
                seen = False
                for idx in cache[nodeB]:
                    if seen:
                        break
                    for (branch, rev) in self.gorm._active_branches():
                        if branch in cache[nodeB][idx]:
                            try:
                                ex = cache[nodeB][idx][self.gorm.branch][self.gorm.rev] \
                                   = cache[nodeB][idx][branch][rev]
                                if ex:
                                    yield nodeB
                                seen = True
                                break
                            except KeyError:
                                continue
            return
>>>>>>> 29d874d0
        return self.gorm.db.nodeBs(
            self.graph.name,
            self.nodeA,
            self.gorm.branch,
            self.gorm.rev
        )

    def __contains__(self, nodeB):
        """Is there an edge leading to ``nodeB`` at the moment?"""
        if self.gorm.caching:
<<<<<<< HEAD
            return self.gorm._edges_cache.contains_entity(
                self.graph.name,
                self.nodeA,
                nodeB,
                0,
                self.gorm.branch,
                self.gorm.rev
            )
=======
            cache = self.gorm._edges_cache[self.graph.name][self.nodeA][nodeB]
            for idx in cache:
                for (branch, rev) in self.gorm._active_branches():
                    if branch not in cache[idx]:
                        continue
                    try:
                        ret = cache[idx][self.gorm.branch][self.gorm.rev] = cache[idx][branch][rev]
                        return ret
                    except KeyError:
                        continue
            return False
>>>>>>> 29d874d0
        for i in self.gorm.db.multi_edges(
                self.graph.name,
                self.nodeA,
                nodeB,
                self.gorm.branch,
                self.gorm.rev
        ):
            return True
        return False

    def __len__(self):
        """How many nodes touch an edge shared with my nodeA?"""
        n = 0
        for nodeB in iter(self):
            n += 1
        return n

    def _make_edge(self, nodeB):
        return Edge(self.graph, self.nodeA, nodeB)

    def __getitem__(self, nodeB):
        """Get the edge between my nodeA and the given node"""
        if nodeB not in self:
            raise KeyError("No edge {}->{}".format(self.nodeA, nodeB))
        if self.gorm.caching:
            if nodeB not in self._cache:
                self._cache[nodeB] = self._make_edge(nodeB)
            return self._cache[nodeB]
        return self._make_edge(nodeB)

    def __setitem__(self, nodeB, value):
        """Set the edge between my nodeA and the given nodeB to the given
        value, a mapping.

        """
        self.gorm.db.exist_edge(
            self.graph.name,
            self.nodeA,
            nodeB,
            0,
            self.gorm.branch,
            self.gorm.rev,
            True
        )
        if self.gorm.caching:
            self.gorm._edges_cache.store(
                self.graph.name,
                self.nodeA,
                nodeB,
                0,
                self.gorm.branch,
                self.gorm.rev,
                True
            )
        e = self[nodeB]
        e.clear()
        e.update(value)

    def __delitem__(self, nodeB):
        """Remove the edge between my nodeA and the given nodeB"""
        self.gorm.db.exist_edge(
            self.graph.name,
            self.nodeA,
            nodeB,
            0,
            self.gorm.branch,
            self.gorm.rev,
            False
        )
        if self.gorm.caching:
            self.gorm._edges_cache.store(
                self.graph.name,
                self.nodeA,
                nodeB,
                0,
                self.gorm.branch,
                self.gorm.rev,
                False
            )

    def clear(self):
        """Delete every edge with origin at my nodeA"""
        for nodeB in self:
            del self[nodeB]


class GraphSuccessorsMapping(GraphEdgeMapping):
    """Mapping for Successors (itself a MutableMapping)"""
    class Successors(AbstractSuccessors):
        def _order_nodes(self, nodeB):
            if nodeB < self.nodeA:
                return (nodeB, self.nodeA)
            else:
                return (self.nodeA, nodeB)

    def __init__(self, graph):
        self.graph = graph

    def __getitem__(self, nodeA):
        if nodeA not in self:
            raise KeyError("No edges from {}".format(nodeA))
        if nodeA not in self._cache:
            self._cache[nodeA] = self.Successors(self, nodeA)
        return self._cache[nodeA]

    def __setitem__(self, nodeA, val):
        """Wipe out any edges presently emanating from nodeA and replace them
        with those described by val

        """
        if nodeA in self:
            sucs = self[nodeA]
        else:
            sucs = self._cache[nodeA] = self.Successors(self, nodeA)
        sucs.clear()
        sucs.update(val)

    def __delitem__(self, nodeA):
        """Wipe out edges emanating from nodeA"""
        self[nodeA].clear()
        del self._cache[nodeA]

    def __iter__(self):
        return iter(self.graph.node)

    def __len__(self):
        return len(self.graph.node)

    def __contains__(self, nodeA):
        return nodeA in self.graph.node


class DiGraphSuccessorsMapping(GraphSuccessorsMapping):
    class Successors(AbstractSuccessors):
        def _order_nodes(self, nodeB):
            return (self.nodeA, nodeB)


class DiGraphPredecessorsMapping(GraphEdgeMapping):
    """Mapping for Predecessors instances, which map to Edges that end at
    the nodeB provided to this

    """
<<<<<<< HEAD
    _predcache = defaultdict(dict)
    def __contains__(self, nodeB):
        return nodeB in self.graph.node
=======
    @property
    def gorm(self):
        return self.graph.gorm

    def __init__(self, graph):
        self.graph = graph

    def __contains__(self, nodeB):
        if self.gorm.caching:
            cache = self.gorm._edges_cache[self.graph.name]
            for nodeA in cache:
                if nodeB not in cache[nodeA]:
                    continue
                for idx in cache[nodeA][nodeB]:
                    for (branch, rev) in self.gorm._active_branches():
                        if branch not in cache[nodeA][nodeB][idx]:
                            continue
                        try:
                            ret = cache[nodeA][nodeB][idx][self.gorm.branch][self.gorm.rev] \
                                = cache[nodeA][nodeB][idx][branch][rev]
                            return ret
                        except KeyError:
                            continue
            return False
        for a in self.gorm.db.nodeAs(
                self.graph.name,
                nodeB,
                self.gorm.branch,
                self.gorm.rev
        ):
            return True
        return False
>>>>>>> 29d874d0

    def __getitem__(self, nodeB):
        """Return a Predecessors instance for edges ending at the given
        node

        """
        if nodeB not in self:
            raise KeyError("No edges available")
        if nodeB not in self._cache:
            self._cache[nodeB] = self.Predecessors(self, nodeB)
        return self._cache[nodeB]

    def _getpreds(self, nodeB):
        cache = self._predcache[id(self)]
        if nodeB not in cache:
            cache[nodeB] = self.Predecessors(self, nodeB)
        return cache[nodeB]

    def __setitem__(self, nodeB, val):
        """Interpret ``val`` as a mapping of edges that end at ``nodeB``"""
<<<<<<< HEAD
        preds = self._getpreds(nodeB)
=======
        if nodeB not in self._cache:
            self._cache[nodeB] = self.Predecessors(self, nodeB)
        preds = self._cache[nodeB]
>>>>>>> 29d874d0
        preds.clear()
        preds.update(val)

    def __delitem__(self, nodeB):
        """Delete all edges ending at ``nodeB``"""
<<<<<<< HEAD
        self._getpreds(nodeB).clear()
=======
        self[nodeB].clear()
>>>>>>> 29d874d0

    def __iter__(self):
        return iter(self.graph.node)

    def __len__(self):
        return len(self.graph.node)

    class Predecessors(GraphEdgeMapping):
        """Mapping of Edges that end at a particular node"""
        @property
        def graph(self):
            return self.container.graph

        def __init__(self, container, nodeB):
            """Store container and node ID"""
            self.container = container
            self.nodeB = nodeB

        def __iter__(self):
            """Iterate over the edges that exist at the present (branch, rev)

            """
            if self.gorm.caching:
                cache = self.gorm._edges_cache.predecessors[(self.graph.name, self.nodeB)]
                for nodeA in cache:
                    seen = False
                    for idx in cache[nodeA]:
                        if seen:
                            break
                        for (branch, rev) in self.gorm._active_branches():
<<<<<<< HEAD
                            if branch in cache[nodeA][idx]:
                                v = cache[nodeA][idx][branch][rev]
                                self.gorm._edges_cache.store(self.graph.name, nodeA, self.nodeB, idx, branch, rev, v)
                                if v:
=======
                            if branch not in cache[nodeA][self.nodeB][idx]:
                                continue
                            try:
                                ex = cache[nodeA][self.nodeB][idx][self.gorm.branch][self.gorm.rev] \
                                   = cache[nodeA][self.nodeB][idx][branch][rev]
                                if ex:
>>>>>>> 29d874d0
                                    yield nodeA
                                seen = True
                                break
                return
            return self.gorm.db.nodeAs(
                self.graph.name,
                self.nodeB,
                self.gorm.branch,
                self.gorm.rev
            )

        def __contains__(self, nodeA):
            """Is there an edge from ``nodeA`` at the moment?"""
            if self.gorm.caching:
<<<<<<< HEAD
                cache = self.gorm._edges_cache.predecessors[(self.graph.name, self.nodeB)][nodeA]
                for (branch, rev) in self.gorm._active_branches():
                    for idx in cache:
                        if branch in cache[idx]:
                            v = cache[idx][branch][rev]
                            self.gorm._edges_cache.store(self.graph.name, nodeA, self.nodeB, idx, branch, rev, v)
                            return v
=======
                cache = self.gorm._edges_cache[self.graph.name][nodeA][self.nodeB]
                for idx in cache:
                    for (branch, rev) in self.gorm._active_branches():
                        if branch not in cache:
                            continue
                        try:
                            ex = cache[self.gorm.branch][self.gorm.rev] = cache[branch][rev]
                            return ex
                        except KeyError:
                            continue
>>>>>>> 29d874d0
                return False
            for i in self.gorm.db.multi_edges(
                    self.graph.name,
                    self.nodeA,
                    self.nodeB,
                    self.gorm.branch,
                    self.gorm.rev
            ):
                return True
            return False

        def __len__(self):
            """How many edges exist at this rev of this branch?"""
            n = 0
            for nodeA in iter(self):
                n += 1
            return n

        def _make_edge(self, nodeA):
            return Edge(self.graph, nodeA, self.nodeB)

        def __getitem__(self, nodeA):
            """Get the edge from the given node to mine"""
<<<<<<< HEAD
            return self.graph.adj[nodeA][self.nodeB]
=======
            if nodeA not in self:
                raise KeyError
            if self.gorm.caching:
                cache = self.graph.adj[nodeA]._cache
                if self.nodeB not in cache:
                    cache[self.nodeB] = self._make_edge(nodeA)
                return cache[self.nodeB]
            return self._make_edge(nodeA)
>>>>>>> 29d874d0

        def __setitem__(self, nodeA, value):
            """Use ``value`` as a mapping of edge attributes, set an edge from the
            given node to mine.

            """
            try:
                e = self[nodeA]
                e.clear()
            except KeyError:
                self.gorm.db.exist_edge(
                    self.graph.name,
                    nodeA,
                    self.nodeB,
                    0,
                    self.gorm.branch,
                    self.gorm.rev,
                    True
                )
                e = self._make_edge(nodeA)
            e.update(value)
            if self.gorm.caching:
                self.gorm._edges_cache.store(self.graph.name, nodeA, self.nodeB, 0, self.gorm.branch, self.gorm.rev, True)

        def __delitem__(self, nodeA):
            """Unset the existence of the edge from the given node to mine"""
            if 'Multi' in self.graph.__class__.__name__:
                for idx in self[nodeA]:
                    self.gorm.db.exist_edge(
                        self.graph.name,
                        nodeA,
                        self.nodeB,
                        idx,
                        self.gorm.branch,
                        self.gorm.rev,
                        False
                    )
                    if self.gorm.caching:
                        self.gorm._edges_cache.store(
                            self.graph.name,
                            nodeA,
                            self.nodeB,
                            idx,
                            self.gorm.branch,
                            self.gorm.rev,
                            False
                        )
                    return
            self.gorm.db.exist_edge(
                self.graph.name,
                nodeA,
                self.nodeB,
                0,
                self.gorm.branch,
                self.gorm.rev,
                False
            )
            if self.gorm.caching:
                self.gorm._edges_cache.store(self.graph.name, nodeA, self.nodeB, 0, self.gorm.branch, self.gorm.rev, False)


class MultiEdges(GraphEdgeMapping):
    """Mapping of Edges between two nodes"""
    def __init__(self, graph, nodeA, nodeB):
        """Store graph and node IDs"""
        self.graph = graph
        self.gorm = graph.gorm
        self.nodeA = nodeA
        self.nodeB = nodeB
        self._cache = {}

    def __iter__(self):
        if self.gorm.caching:
<<<<<<< HEAD
            return self.gorm._edges_cache.iter_keys(
                self.graph.name, self.nodeA, self.nodeB, self.gorm.brach, self.gorm.rev
            )
=======
            cache = self.gorm._edges_cache[self.graph.name][self.nodeA][self.nodeB]
            for idx in cache:
                for (branch, rev) in self.gorm._active_branches():
                    if branch not in cache[idx]:
                        continue
                    try:
                        ex = cache[idx][self.gorm.branch][self.gorm.rev] = cache[idx][branch][rev]
                        if ex:
                            yield idx
                        break
                    except KeyError:
                        continue
            return
>>>>>>> 29d874d0
        return self.gorm.db.multi_edges(
            self.graph.name,
            self.nodeA,
            self.nodeB,
            self.gorm.branch,
            self.gorm.rev
        )

    def __len__(self):
        """How many edges currently connect my two nodes?"""
        n = 0
        for idx in iter(self):
            n += 1
        return n

    def __contains__(self, i):
        if self.gorm.caching:
            return self.gorm._edges_cache.contains_key(
                self.graph.name, self.nodeA, self.nodeB, i, self.gorm.branch, self.gorm.rev
            )
        return self.gorm.db.edge_exists(
            self.graph.name,
            self.nodeA,
            self.nodeB,
            i,
            self.gorm.branch,
            self.gorm.rev
        )

    def _getedge(self, idx):
        if idx not in self._cache:
            self._cache[idx] = Edge(self.graph, self.nodeA, self.nodeB, idx)
        return self._cache[idx]

    def __getitem__(self, idx):
        """Get an Edge with a particular index, if it exists at the present
        (branch, rev)

        """
        if idx not in self:
            raise KeyError("No edge at that index")
<<<<<<< HEAD
        return self._getedge(idx)
=======
        if idx not in self._cache:
            self._cache[idx] = Edge(self.graph, self.nodeA, self.nodeB, idx)
        return self._cache[idx]
>>>>>>> 29d874d0

    def __setitem__(self, idx, val):
        """Create an Edge at a given index from a mapping. Delete the existing
        Edge first, if necessary.

        """
<<<<<<< HEAD
        self.gorm.db.exist_edge(
            self.graph.name,
            self.nodeA,
            self.nodeB,
            idx,
            self.gorm.branch,
            self.gorm.rev,
            True
        )
        e = self._getedge(idx)
        e.clear()
=======
        try:
            e = self[idx]
            e.clear()
        except IndexError:
            self.gorm.db.exist_edge(
                self.graph.name,
                self.nodeA,
                self.nodeB,
                idx,
                self.gorm.branch,
                self.gorm.rev,
                True
            )
            e = self._cache[idx] = Edge(self.graph, self.nodeA, self.nodeB, idx)
>>>>>>> 29d874d0
        e.update(val)
        if self.gorm.caching:
            self.gorm._edges_cache.store(
                self.graph.name, self.nodeA, self.nodeB, idx, self.gorm.branch, self.gorm.rev, True
            )

    def __delitem__(self, idx):
        """Delete the edge at a particular index"""
        e = self._getedge(idx)
        if not e.exists:
            raise KeyError("No edge at that index")
        e.clear()
        del self._cache[idx]
        if self.gorm.caching:
            self.gorm._edges_cache.remember(
                self.graph.name, self.nodeA, self.nodeB, idx, self.gorm.branch, self.gorm.rev
            )

    def clear(self):
        """Delete all edges between these nodes"""
        for idx in self:
            del self[idx]


class MultiGraphSuccessorsMapping(GraphSuccessorsMapping):
    """Mapping of Successors that map to MultiEdges"""
    def __getitem__(self, nodeA):
        """If the node exists, return its Successors"""
        if nodeA not in self.graph.node:
            raise KeyError("No such node")
        return self.Successors(self, nodeA)

    def _getsucc(self, nodeA):
        if nodeA not in self._cache:
            self._cache[nodeA] = self.Successors(self, nodeA)
        return self._cache[nodeA]

    def __setitem__(self, nodeA, val):
        """Interpret ``val`` as a mapping of successors, and turn it into a
        proper Successors object for storage

        """
        r = self._getsucc(nodeA)
        r.clear()
        r.update(val)

    def __delitem__(self, nodeA):
        """Disconnect this node from everything"""
        succs = self._getsucc(nodeA)
        succs.clear()
        del self._cache[nodeA]

    class Successors(AbstractSuccessors):
        """Edges succeeding a given node in a multigraph"""
        def _order_nodes(self, nodeB):
            if nodeB < self.nodeA:
                return(nodeB, self.nodeA)
            else:
                return (self.nodeA, nodeB)

        _multedge = {}
        def _get_multedge(self, nodeB):
            if nodeB not in self._multedge:
                self._multedge[nodeB] = MultiEdges(self.graph, *self._order_nodes(nodeB))
            return self._multedge[nodeB]

        def __getitem__(self, nodeB):
            """Return MultiEdges to ``nodeB`` if it exists"""
            if nodeB in self.graph.node:
                return self._get_multedge(nodeB)
            raise KeyError("No such node")

        def __setitem__(self, nodeB, val):
            """Interpret ``val`` as a dictionary of edge attributes for edges
            between my ``nodeA`` and the given ``nodeB``

            """
            self[nodeB].update(val)

        def __delitem__(self, nodeB):
            """Delete all edges between my ``nodeA`` and the given ``nodeB``"""
            self[nodeB].clear()
            del self._multedge[nodeB]


class MultiDiGraphPredecessorsMapping(DiGraphPredecessorsMapping):
    """Version of DiGraphPredecessorsMapping for multigraphs"""
    class Predecessors(DiGraphPredecessorsMapping.Predecessors):
        """Predecessor edges from a given node"""
        def __getitem__(self, nodeA):
            """Get MultiEdges"""
            return MultiEdges(self.graph, nodeA, self.nodeB)

        def __setitem__(self, nodeA, val):
            self[nodeA].update(val)

        def __delitem__(self, nodeA):
            self[nodeA].clear()


class GormGraph(object):
    """Class giving the gorm graphs those methods they share in
    common.

    """
    _succs = {}
    _statmaps = {}
    @property
    def graph(self):
        if self._name not in self._statmaps:
            self._statmaps[self._name] = GraphMapping(self)
        return self._statmaps[self._name]

    _nodemaps = {}
    @property
    def node(self):
        if self._name not in self._nodemaps:
            self._nodemaps[self._name] = GraphNodeMapping(self)
        return self._nodemaps[self._name]

    def nodes(self):
        if self.gorm.caching:
            for n in self.gorm._nodes_cache.iter_entities(self._name, self.gorm.branch, self.gorm.rev):
                yield n
            return
        else:
            for node in self.gorm.db.nodes_extant(
                self._name, self.gorm.branch, self.gorm.rev
            ):
                yield node

    @property
    def name(self):
        return self._name

    @name.setter
    def name(self, v):
        raise TypeError("gorm graphs can't be renamed")

    def _and_previous(self):
        """Return a 4-tuple that will usually be (current branch, current
        revision - 1, current branch, current revision), unless
        current revision - 1 is before the start of the current
        branch, in which case the first element will be the parent
        branch.

        """
        branch = self.gorm.branch
        rev = self.gorm.rev
        (parent, parent_rev) = self.gorm.sql('parparrev', branch).fetchone()
        before_branch = parent if parent_rev == rev else branch
        return (before_branch, rev-1, branch, rev)

    def clear(self):
        """Remove all nodes and edges from the graph.

        Unlike the regular networkx implementation, this does *not*
        remove the graph's name. But all the other graph, node, and
        edge attributes go away.

        """
        self.adj.clear()
        self.node.clear()
        self.graph.clear()


class Graph(GormGraph, networkx.Graph):
    """A version of the networkx.Graph class that stores its state in a
    database.

    """
    @property
    def adj(self):
        if self._name not in self._succs:
            self._succs[self._name] = GraphSuccessorsMapping(self)
        return self._succs[self._name]
    edge = adj
    
    def __init__(self, gorm, name, data=None, **attr):
        self._name = name
        self.gorm = gorm
        if data is not None:
            networkx.convert.to_networkx_graph(data, create_using=self)
        self.graph.update(attr)


class DiGraph(GormGraph, networkx.DiGraph):
    """A version of the networkx.DiGraph class that stores its state in a
    database.

    """
    @property
    def adj(self):
        if self._name not in self._succs:
            self._succs[self._name] = DiGraphPredecessorsMapping(self)
        return self._succs[self._name]
    edge = succ = adj

    _preds = {}
    @property
    def pred(self):
        if self._name not in self._preds:
            self._preds[self._name] = DiGraphPredecessorsMapping(self)

    def __init__(self, gorm, name, data=None, **attr):
        self._name = name
        self.gorm = gorm
        if data is not None:
            networkx.convert.to_networkx_graph(data, create_using=self)
        self.graph.update(attr)

    def remove_edge(self, u, v):
        """Version of remove_edge that's much like normal networkx but only
        deletes once, since the database doesn't keep separate adj and
        succ mappings

        """
        try:
            del self.succ[u][v]
        except KeyError:
            raise NetworkXError(
                "The edge {}-{} is not in the graph.".format(u, v)
            )

    def remove_edges_from(self, ebunch):
        """Version of remove_edges_from that's much like normal networkx but only
        deletes once, since the database doesn't keep separate adj and
        succ mappings

        """
        for e in ebunch:
            (u, v) = e[:2]
            if u in self.succ and v in self.succ[u]:
                del self.succ[u][v]

    def add_edge(self, u, v, attr_dict=None, **attr):
        """Version of add_edge that only writes to the database once"""
        if attr_dict is None:
            attr_dict = attr
        else:
            try:
                attr_dict.update(attr)
            except AttributeError:
                raise NetworkXError(
                    "The attr_dict argument must be a dictionary."
                )
        datadict = self.adj[u].get(v, {})
        datadict.update(attr_dict)
        if u not in self.node:
            self.node[u] = {}
        if v not in self.node:
            self.node[v] = {}
        self.succ[u][v] = datadict
        assert(
            u in self.succ and
            v in self.succ[u]
        )

    def add_edges_from(self, ebunch, attr_dict=None, **attr):
        """Version of add_edges_from that only writes to the database once"""
        if attr_dict is None:
            attr_dict = attr
        else:
            try:
                attr_dict.update(attr)
            except AttributeError:
                raise NetworkXError(
                    "The attr_dict argument must be a dict."
                )
        for e in ebunch:
            ne = len(e)
            if ne == 3:
                u, v, dd = e
                assert hasattr(dd, "update")
            elif ne == 2:
                u, v = e
                dd = {}
            else:
                raise NetworkXError(
                    "Edge tupse {} must be a 2-tuple or 3-tuple.".format(e)
                )
            if u not in self.node:
                self.node[u] = {}
            if v not in self.node:
                self.node[v] = {}
            datadict = self.adj.get(u, {}).get(v, {})
            datadict.update(attr_dict)
            datadict.update(dd)
            self.succ[u][v] = datadict
            assert(u in self.succ)
            assert(v in self.succ[u])


class MultiGraph(GormGraph, networkx.MultiGraph):
    """A version of the networkx.MultiGraph class that stores its state in a
    database.

    """
    @property
    def adj(self):
        if self._name not in self._succs:
            self._succs[self._name] = MultiGraphSuccessorsMapping(self)
        return self._succs[self._name]
    edge = adj

    def __init__(self, gorm, name, data=None, **attr):
        self.gorm = gorm
        self._name = name
        if data is not None:
            networkx.convert.to_networkx_graph(data, create_using=self)
        self.graph.update(attr)


class MultiDiGraph(GormGraph, networkx.MultiDiGraph):
    """A version of the networkx.MultiDiGraph class that stores its state in a
    database.

    """
    @property
    def adj(self):
        if self._name not in self._succs:
            self._succs[self._name] = MultiGraphSuccessorsMapping(self)
        return self._succs[self._name]
    edge = succ = adj

    _preds = {}
    @property
    def pred(self):
        if self._name not in self._preds:
            self._preds[self._name] = MultiDiGraphPredecessorsMapping(self)
        return self._preds[self._name]

    def __init__(self, gorm, name, data=None, **attr):
        self.gorm = gorm
        self._name = name
        if data is not None:
            networkx.convert.to_networkx_graph(data, create_using=self)
        self.graph.update(attr)

    def remove_edge(self, u, v, key=None):
        """Version of remove_edge that's much like normal networkx but only
        deletes once, since the database doesn't keep separate adj and
        succ mappings

        """
        try:
            d = self.adj[u][v]
        except KeyError:
            raise NetworkXError(
                "The edge {}-{} is not in the graph.".format(u, v)
            )
        if key is None:
            d.popitem()
        else:
            try:
                del d[key]
            except KeyError:
                raise NetworkXError(
                    "The edge {}-{} with key {} is not in the graph.".format
                    (u, v, key)
                )
        if len(d) == 0:
            del self.succ[u][v]

    def remove_edges_from(self, ebunch):
        """Version of remove_edges_from that's much like normal networkx but only
        deletes once, since the database doesn't keep separate adj and
        succ mappings

        """
        for e in ebunch:
            (u, v) = e[:2]
            if u in self.succ and v in self.succ[u]:
                del self.succ[u][v]

    def add_edge(self, u, v, key=None, attr_dict=None, **attr):
        """Version of add_edge that only writes to the database once."""
        if attr_dict is None:
            attr_dict = attr
        else:
            try:
                attr_dict.update(attr)
            except AttributeError:
                raise NetworkXError(
                    "The attr_dict argument must be a dictionary."
                )
        if u not in self.node:
            self.node[u] = {}
        if v not in self.node:
            self.node[v] = {}
        if v in self.succ[u]:
            keydict = self.adj[u][v]
            if key is None:
                key = len(keydict)
                while key in keydict:
                    key += 1
            datadict = keydict.get(key, {})
            datadict.update(attr_dict)
            keydict[key] = datadict
        else:
            if key is None:
                key = 0
            datadict = {}
            datadict.update(attr_dict)
            keydict = {key: datadict}
            self.succ[u][v] = keydict<|MERGE_RESOLUTION|>--- conflicted
+++ resolved
@@ -3,10 +3,7 @@
 import networkx
 from networkx.exception import NetworkXError
 from collections import MutableMapping, defaultdict
-<<<<<<< HEAD
-=======
 from operator import attrgetter
->>>>>>> 29d874d0
 from .xjson import (
     JSONWrapper,
     JSONListWrapper,
@@ -45,26 +42,12 @@
 
 
 class AbstractEntityMapping(NeatMapping):
-<<<<<<< HEAD
     def _iter_keys_db(self):
         """Return a list of keys from the database (not the cache)."""
         raise NotImplementedError
 
     def _iter_keys_cache(self):
-=======
-    _contains_cache = defaultdict(dict)
-    @property
-    def _cache(self):
-        """Return a dictionary of dictionaries in which to cache myself by branch and rev."""
-        raise NotImplementedError
-
-    @property
-    def gorm(self):
-        return self.graph.gorm
-
-    def _keys(self):
-        """Return a list of keys from the database (not the cache)."""
->>>>>>> 29d874d0
+
         raise NotImplementedError
 
     def _get_db(self, key):
@@ -89,50 +72,9 @@
         self._set_cache(key, None)
 
     def __iter__(self):
-<<<<<<< HEAD
         if self.gorm.caching:
             return self._iter_keys_cache()
         return self._iter_keys_db()
-=======
-        """Iterate over the keys that are set"""
-        if self.gorm.caching:
-            for k in self._cache:
-                for (branch, rev) in self.gorm._active_branches():
-                    if branch not in self._cache[k]:
-                        continue
-                    try:
-                        v = self._cache[k][self.gorm.branch][self.gorm.rev] \
-                          = self._contains_cache[id(self)][(k, self.gorm.branch, self.gorm.rev)] \
-                          = self._cache[k][branch][rev]
-                        if v is not None:
-                            yield k
-                        break
-                    except KeyError:
-                        continue
-            return
-        seen = set()
-        for (branch, rev) in self.gorm._active_branches():
-            for k in self._keys():
-                if k not in seen:
-                    yield k
-                seen.add(k)
-
-    def __contains__(self, k):
-        """Do I have a value for this key right now?"""
-        if self.gorm.caching:
-            if (k, self.gorm.branch, self.gorm.rev) in self._contains_cache[id(self)]:
-                return self._contains_cache[id(self)][(k, self.gorm.branch, self.gorm.rev)] is not None
-            for (branch, rev) in self.gorm._active_branches():
-                if branch not in self._cache[k]:
-                    continue
-                try:
-                    ret = self._contains_cache[(k, self.gorm.branch, self.gorm.rev)] = self._cache[k][self.gorm.branch][self.gorm.rev] = self._cache[k][branch][rev]
-                    return ret is not None
-                except KeyError:
-                    continue
-            return False
-        return self._get(k) is not None
->>>>>>> 29d874d0
 
     def __len__(self):
         """Number of set keys"""
@@ -159,26 +101,7 @@
                 return v
 
         if self.gorm.caching:
-<<<<<<< HEAD
             return wrapval(self._get_cache(key))
-=======
-            if (key, self.gorm.branch, self.gorm.rev) in self._contains_cache[id(self)]:
-                ret = self._contains_cache[id(self)][(key, self.gorm.branch, self.gorm.rev)]
-                if ret is None:
-                    raise KeyError
-                return wrapval(ret)
-            for (branch, rev) in self.gorm._active_branches():
-                if branch not in self._cache[key    ]:
-                    continue
-                try:
-                    r = self._contains_cache[id(self)][(key, self.gorm.branch, self.gorm.rev)] = self._cache[key][self.gorm.branch][self.gorm.rev] = self._cache[key][branch][rev]
-                except KeyError:
-                    continue
-                if r is None:
-                    raise KeyError("key {} is not set now".format(key))
-                return wrapval(r)
-            raise KeyError("key {} is not set, ever".format(key))
->>>>>>> 29d874d0
         return wrapval(self._get(key))
 
     def __setitem__(self, key, value):
@@ -187,32 +110,16 @@
             raise ValueError("gorm uses None to indicate that a key's been deleted")
         self._set_db(key, value)
         if self.gorm.caching:
-<<<<<<< HEAD
             self._set_cache(key, value)
- 
-=======
-            self._cache[key][self.gorm.branch][self.gorm.rev] = self._contains_cache[id(self)][(key, self.gorm.branch, self.gorm.rev)] = value
-
->>>>>>> 29d874d0
     def __delitem__(self, key):
         """Indicate that the key has no value at this time"""
         self._del_db(key)
         if self.gorm.caching:
-<<<<<<< HEAD
             self._set_cache(key, None)
-=======
-            self._contains_cache[id(self)][(key, self.gorm.branch, self.gorm.rev)] = self._cache[key][self.gorm.branch][self.gorm.rev] = None
->>>>>>> 29d874d0
 
 
 class GraphMapping(AbstractEntityMapping):
     """Mapping for graph attributes"""
-<<<<<<< HEAD
-=======
-    @property
-    def _cache(self):
-        return self.gorm._graph_val_cache[self.graph.name]
->>>>>>> 29d874d0
     def __init__(self, graph):
         """Initialize private dict and store pointers to the graph and ORM"""
         self.graph = graph
@@ -441,25 +348,9 @@
     def __contains__(self, node):
         """Return whether the node exists presently"""
         if self.gorm.caching:
-<<<<<<< HEAD
             return self.gorm._nodes_cache.contains_entity(
                 self.graph.name, node, self.gorm.branch, self.gorm.rev
             )
-=======
-            try:
-                cache = self.gorm._nodes_cache[self.graph.name][node]
-            except KeyError:
-                return False
-            for (branch, rev) in self.gorm._active_branches():
-                if branch not in cache:
-                    continue
-                try:
-                    ret = cache[self.gorm.branch][self.gorm.rev] = cache[branch][rev]
-                    return ret
-                except KeyError:
-                    continue
-            return False
->>>>>>> 29d874d0
         return self.gorm.db.node_exists(
             self.graph.name,
             node,
@@ -551,13 +442,6 @@
     for a graph.
 
     """
-<<<<<<< HEAD
-    def __init__(self, graph):
-        """Store the graph"""
-        self.graph = graph
-        self.gorm = graph.gorm
-        self._cache = {}
-=======
     _metacache = defaultdict(dict)
 
     @property
@@ -567,7 +451,6 @@
     @property
     def gorm(self):
         return self.graph.gorm
->>>>>>> 29d874d0
 
     def __eq__(self, other):
         """Compare dictified versions of the edge mappings within me.
@@ -593,12 +476,6 @@
 
 
 class AbstractSuccessors(GraphEdgeMapping):
-<<<<<<< HEAD
-    _metacache = defaultdict(dict)
-    @property
-    def _cache(self):
-        return self._metacache[(self.graph.name, self.nodeA)]
-=======
     graph = getatt('container.graph')
     gorm = getatt('container.graph.gorm')
     _metacache = defaultdict(dict)
@@ -606,7 +483,6 @@
     @property
     def _cache(self):
         return self._metacache[id(self)]
->>>>>>> 29d874d0
 
     def __init__(self, container, nodeA):
         """Store container and node"""
@@ -616,33 +492,12 @@
     def __iter__(self):
         """Iterate over node IDs that have an edge with my nodeA"""
         if self.gorm.caching:
-<<<<<<< HEAD
             return self.gorm._edges_cache.iter_entities(
                 self.graph.name,
                 self.nodeA,
                 self.gorm.branch,
                 self.gorm.rev
             )
-=======
-            cache = self.gorm._edges_cache[self.graph.name][self.nodeA]
-            for nodeB in cache:
-                seen = False
-                for idx in cache[nodeB]:
-                    if seen:
-                        break
-                    for (branch, rev) in self.gorm._active_branches():
-                        if branch in cache[nodeB][idx]:
-                            try:
-                                ex = cache[nodeB][idx][self.gorm.branch][self.gorm.rev] \
-                                   = cache[nodeB][idx][branch][rev]
-                                if ex:
-                                    yield nodeB
-                                seen = True
-                                break
-                            except KeyError:
-                                continue
-            return
->>>>>>> 29d874d0
         return self.gorm.db.nodeBs(
             self.graph.name,
             self.nodeA,
@@ -653,7 +508,6 @@
     def __contains__(self, nodeB):
         """Is there an edge leading to ``nodeB`` at the moment?"""
         if self.gorm.caching:
-<<<<<<< HEAD
             return self.gorm._edges_cache.contains_entity(
                 self.graph.name,
                 self.nodeA,
@@ -662,19 +516,6 @@
                 self.gorm.branch,
                 self.gorm.rev
             )
-=======
-            cache = self.gorm._edges_cache[self.graph.name][self.nodeA][nodeB]
-            for idx in cache:
-                for (branch, rev) in self.gorm._active_branches():
-                    if branch not in cache[idx]:
-                        continue
-                    try:
-                        ret = cache[idx][self.gorm.branch][self.gorm.rev] = cache[idx][branch][rev]
-                        return ret
-                    except KeyError:
-                        continue
-            return False
->>>>>>> 29d874d0
         for i in self.gorm.db.multi_edges(
                 self.graph.name,
                 self.nodeA,
@@ -818,44 +659,9 @@
     the nodeB provided to this
 
     """
-<<<<<<< HEAD
     _predcache = defaultdict(dict)
     def __contains__(self, nodeB):
         return nodeB in self.graph.node
-=======
-    @property
-    def gorm(self):
-        return self.graph.gorm
-
-    def __init__(self, graph):
-        self.graph = graph
-
-    def __contains__(self, nodeB):
-        if self.gorm.caching:
-            cache = self.gorm._edges_cache[self.graph.name]
-            for nodeA in cache:
-                if nodeB not in cache[nodeA]:
-                    continue
-                for idx in cache[nodeA][nodeB]:
-                    for (branch, rev) in self.gorm._active_branches():
-                        if branch not in cache[nodeA][nodeB][idx]:
-                            continue
-                        try:
-                            ret = cache[nodeA][nodeB][idx][self.gorm.branch][self.gorm.rev] \
-                                = cache[nodeA][nodeB][idx][branch][rev]
-                            return ret
-                        except KeyError:
-                            continue
-            return False
-        for a in self.gorm.db.nodeAs(
-                self.graph.name,
-                nodeB,
-                self.gorm.branch,
-                self.gorm.rev
-        ):
-            return True
-        return False
->>>>>>> 29d874d0
 
     def __getitem__(self, nodeB):
         """Return a Predecessors instance for edges ending at the given
@@ -876,23 +682,13 @@
 
     def __setitem__(self, nodeB, val):
         """Interpret ``val`` as a mapping of edges that end at ``nodeB``"""
-<<<<<<< HEAD
         preds = self._getpreds(nodeB)
-=======
-        if nodeB not in self._cache:
-            self._cache[nodeB] = self.Predecessors(self, nodeB)
-        preds = self._cache[nodeB]
->>>>>>> 29d874d0
         preds.clear()
         preds.update(val)
 
     def __delitem__(self, nodeB):
         """Delete all edges ending at ``nodeB``"""
-<<<<<<< HEAD
         self._getpreds(nodeB).clear()
-=======
-        self[nodeB].clear()
->>>>>>> 29d874d0
 
     def __iter__(self):
         return iter(self.graph.node)
@@ -923,19 +719,10 @@
                         if seen:
                             break
                         for (branch, rev) in self.gorm._active_branches():
-<<<<<<< HEAD
                             if branch in cache[nodeA][idx]:
                                 v = cache[nodeA][idx][branch][rev]
                                 self.gorm._edges_cache.store(self.graph.name, nodeA, self.nodeB, idx, branch, rev, v)
                                 if v:
-=======
-                            if branch not in cache[nodeA][self.nodeB][idx]:
-                                continue
-                            try:
-                                ex = cache[nodeA][self.nodeB][idx][self.gorm.branch][self.gorm.rev] \
-                                   = cache[nodeA][self.nodeB][idx][branch][rev]
-                                if ex:
->>>>>>> 29d874d0
                                     yield nodeA
                                 seen = True
                                 break
@@ -950,7 +737,6 @@
         def __contains__(self, nodeA):
             """Is there an edge from ``nodeA`` at the moment?"""
             if self.gorm.caching:
-<<<<<<< HEAD
                 cache = self.gorm._edges_cache.predecessors[(self.graph.name, self.nodeB)][nodeA]
                 for (branch, rev) in self.gorm._active_branches():
                     for idx in cache:
@@ -958,18 +744,6 @@
                             v = cache[idx][branch][rev]
                             self.gorm._edges_cache.store(self.graph.name, nodeA, self.nodeB, idx, branch, rev, v)
                             return v
-=======
-                cache = self.gorm._edges_cache[self.graph.name][nodeA][self.nodeB]
-                for idx in cache:
-                    for (branch, rev) in self.gorm._active_branches():
-                        if branch not in cache:
-                            continue
-                        try:
-                            ex = cache[self.gorm.branch][self.gorm.rev] = cache[branch][rev]
-                            return ex
-                        except KeyError:
-                            continue
->>>>>>> 29d874d0
                 return False
             for i in self.gorm.db.multi_edges(
                     self.graph.name,
@@ -993,18 +767,7 @@
 
         def __getitem__(self, nodeA):
             """Get the edge from the given node to mine"""
-<<<<<<< HEAD
             return self.graph.adj[nodeA][self.nodeB]
-=======
-            if nodeA not in self:
-                raise KeyError
-            if self.gorm.caching:
-                cache = self.graph.adj[nodeA]._cache
-                if self.nodeB not in cache:
-                    cache[self.nodeB] = self._make_edge(nodeA)
-                return cache[self.nodeB]
-            return self._make_edge(nodeA)
->>>>>>> 29d874d0
 
         def __setitem__(self, nodeA, value):
             """Use ``value`` as a mapping of edge attributes, set an edge from the
@@ -1078,25 +841,9 @@
 
     def __iter__(self):
         if self.gorm.caching:
-<<<<<<< HEAD
             return self.gorm._edges_cache.iter_keys(
                 self.graph.name, self.nodeA, self.nodeB, self.gorm.brach, self.gorm.rev
             )
-=======
-            cache = self.gorm._edges_cache[self.graph.name][self.nodeA][self.nodeB]
-            for idx in cache:
-                for (branch, rev) in self.gorm._active_branches():
-                    if branch not in cache[idx]:
-                        continue
-                    try:
-                        ex = cache[idx][self.gorm.branch][self.gorm.rev] = cache[idx][branch][rev]
-                        if ex:
-                            yield idx
-                        break
-                    except KeyError:
-                        continue
-            return
->>>>>>> 29d874d0
         return self.gorm.db.multi_edges(
             self.graph.name,
             self.nodeA,
@@ -1138,20 +885,13 @@
         """
         if idx not in self:
             raise KeyError("No edge at that index")
-<<<<<<< HEAD
         return self._getedge(idx)
-=======
-        if idx not in self._cache:
-            self._cache[idx] = Edge(self.graph, self.nodeA, self.nodeB, idx)
-        return self._cache[idx]
->>>>>>> 29d874d0
 
     def __setitem__(self, idx, val):
         """Create an Edge at a given index from a mapping. Delete the existing
         Edge first, if necessary.
 
         """
-<<<<<<< HEAD
         self.gorm.db.exist_edge(
             self.graph.name,
             self.nodeA,
@@ -1163,22 +903,6 @@
         )
         e = self._getedge(idx)
         e.clear()
-=======
-        try:
-            e = self[idx]
-            e.clear()
-        except IndexError:
-            self.gorm.db.exist_edge(
-                self.graph.name,
-                self.nodeA,
-                self.nodeB,
-                idx,
-                self.gorm.branch,
-                self.gorm.rev,
-                True
-            )
-            e = self._cache[idx] = Edge(self.graph, self.nodeA, self.nodeB, idx)
->>>>>>> 29d874d0
         e.update(val)
         if self.gorm.caching:
             self.gorm._edges_cache.store(
